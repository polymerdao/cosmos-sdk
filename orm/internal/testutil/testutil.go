package testutil

import (
	"fmt"
	"strings"

	"google.golang.org/protobuf/testing/protocmp"

	"github.com/google/go-cmp/cmp"

	"google.golang.org/protobuf/reflect/protoreflect"
	"google.golang.org/protobuf/types/known/durationpb"
	"google.golang.org/protobuf/types/known/timestamppb"
	"gotest.tools/v3/assert"
	"pgregory.net/rapid"

	"github.com/cosmos/cosmos-sdk/orm/encoding/ormfield"
	"github.com/cosmos/cosmos-sdk/orm/encoding/ormkv"
	"github.com/cosmos/cosmos-sdk/orm/internal/testpb"
)

// TestFieldSpec defines a test field against the testpb.A message.
type TestFieldSpec struct {
	FieldName protoreflect.Name
	Gen       *rapid.Generator
}

var TestFieldSpecs = []TestFieldSpec{
	{
		"u32",
		rapid.Uint32(),
	},
	{
		"u64",
		rapid.Uint64(),
	},
	{
		"str",
		rapid.String().Filter(func(x string) bool {
			// filter out null terminators
			return strings.IndexByte(x, 0) < 0
		}),
	},
	{
		"bz",
		rapid.SliceOfN(rapid.Byte(), 0, 255),
	},
	{
		"i32",
		rapid.Int32(),
	},
	{
		"f32",
		rapid.Uint32(),
	},
	{
		"s32",
		rapid.Int32(),
	},
	{
		"sf32",
		rapid.Int32(),
	},
	{
		"i64",
		rapid.Int64(),
	},
	{
		"f64",
		rapid.Uint64(),
	},
	{
		"s64",
		rapid.Int64(),
	},
	{
		"sf64",
		rapid.Int64(),
	},
	{
		"b",
		rapid.Bool(),
	},
	{
		"ts",
		rapid.Custom(func(t *rapid.T) protoreflect.Message {
			seconds := rapid.Int64Range(-9999999999, 9999999999).Draw(t, "seconds").(int64)
			nanos := rapid.Int32Range(0, 999999999).Draw(t, "nanos").(int32)
			return (&timestamppb.Timestamp{
				Seconds: seconds,
				Nanos:   nanos,
			}).ProtoReflect()
		}),
	},
	{
		"dur",
		rapid.Custom(func(t *rapid.T) protoreflect.Message {
			seconds := rapid.Int64Range(0, 315576000000).Draw(t, "seconds").(int64)
			nanos := rapid.Int32Range(0, 999999999).Draw(t, "nanos").(int32)
			return (&durationpb.Duration{
				Seconds: seconds,
				Nanos:   nanos,
			}).ProtoReflect()
		}),
	},
	{
		"e",
		rapid.Int32().Map(func(x int32) protoreflect.EnumNumber {
			return protoreflect.EnumNumber(x)
		}),
	},
}

func MakeTestCodec(fname protoreflect.Name, nonTerminal bool) (ormfield.Codec, error) {
	field := GetTestField(fname)
	if field == nil {
		return nil, fmt.Errorf("can't find field %s", fname)
	}
	return ormfield.GetCodec(field, nonTerminal)
}

func GetTestField(fname protoreflect.Name) protoreflect.FieldDescriptor {
	a := &testpb.A{}
	return a.ProtoReflect().Descriptor().Fields().ByName(fname)
}

type TestKeyCodec struct {
	KeySpecs []TestFieldSpec
	Codec    *ormkv.KeyCodec
}

<<<<<<< HEAD
var TestKeyCodecGen = rapid.Custom(func(t *rapid.T) TestKeyCodec {
	xs := rapid.SliceOfNDistinct(rapid.IntRange(0, len(TestFieldSpecs)-1), 0, 5, func(i int) int { return i }).
		Draw(t, "fieldSpecs").([]int)

	var specs []TestFieldSpec
	var fields []protoreflect.FieldDescriptor

	for _, x := range xs {
		spec := TestFieldSpecs[x]
		specs = append(specs, spec)
		fields = append(fields, GetTestField(spec.FieldName))
	}

	prefix := rapid.SliceOfN(rapid.Byte(), 0, 5).Draw(t, "prefix").([]byte)

	cdc, err := ormkv.NewKeyCodec(prefix, fields)
	if err != nil {
		panic(err)
	}

	return TestKeyCodec{
		Codec:    cdc,
		KeySpecs: specs,
	}
})
=======
func TestFieldSpecsGen(minLen, maxLen int) *rapid.Generator {
	return rapid.Custom(func(t *rapid.T) []TestFieldSpec {
		xs := rapid.SliceOfNDistinct(rapid.IntRange(0, len(TestFieldSpecs)-1), minLen, maxLen, func(i int) int { return i }).
			Draw(t, "fieldSpecIndexes").([]int)

		var specs []TestFieldSpec

		for _, x := range xs {
			spec := TestFieldSpecs[x]
			specs = append(specs, spec)
		}

		return specs
	})
}

func TestKeyCodecGen(minLen, maxLen int) *rapid.Generator {
	return rapid.Custom(func(t *rapid.T) TestKeyCodec {
		specs := TestFieldSpecsGen(minLen, maxLen).Draw(t, "fieldSpecs").([]TestFieldSpec)

		var fields []protoreflect.Name
		for _, spec := range specs {
			fields = append(fields, spec.FieldName)
		}

		prefix := rapid.SliceOfN(rapid.Byte(), 0, 5).Draw(t, "prefix").([]byte)

		msgType := (&testpb.A{}).ProtoReflect().Type()
		cdc, err := ormkv.NewKeyCodec(prefix, msgType, fields)
		if err != nil {
			panic(err)
		}

		return TestKeyCodec{
			Codec:    cdc,
			KeySpecs: specs,
		}
	})
}
>>>>>>> 72a5edf4

func (k TestKeyCodec) Draw(t *rapid.T, id string) []protoreflect.Value {
	n := len(k.KeySpecs)
	keyValues := make([]protoreflect.Value, n)
	for i, k := range k.KeySpecs {
		keyValues[i] = protoreflect.ValueOf(k.Gen.Draw(t, fmt.Sprintf("%s[%d]", id, i)))
	}
	return keyValues
}

<<<<<<< HEAD
func (k TestKeyCodec) RequireValuesEqual(t assert.TestingT, values, values2 []protoreflect.Value) {
	for i := 0; i < len(values); i++ {
		assert.Equal(t, 0, k.Codec.FieldCodecs[i].Compare(values[i], values2[i]),
			"values[%d]: %v != %v", i, values[i].Interface(), values2[i].Interface())
	}
}

type TestKVCodec struct {
	Codec    ormkv.Codec
	EntryGen *rapid.Generator
	Comparer cmp.Option
}

var TestPrimaryKeyCodecGen = rapid.Custom(func(t *rapid.T) TestKVCodec {
	keyCodec := TestKeyCodecGen.Draw(t, "keyCodec").(TestKeyCodec)
	pkCodec := &ormkv.PrimaryKeyCodec{
		KeyCodec: keyCodec.Codec,
		Type:     (&testpb.A{}).ProtoReflect().Type(),
	}
	entryGen := rapid.Custom(func(t *rapid.T) ormkv.Entry {
		pk := keyCodec.Draw(t, "primaryKey")
		return ormkv.PrimaryKeyEntry{
			Key:   pk,
			Value: &testpb.A{},
		}
	})
	return TestKVCodec{
		Codec:    pkCodec,
		EntryGen: entryGen,
		Comparer: cmp.Comparer(func(x, y ormkv.Entry) bool {
			pk1 := x.(ormkv.PrimaryKeyEntry)
			pk2 := y.(ormkv.PrimaryKeyEntry)
			if pkCodec.CompareValues(pk1.Key, pk2.Key) != 0 {
				return false
			}
			return cmp.Equal(pk1.Value, pk2.Value, protocmp.Transform())
		}),
	}
})
=======
var GenA = rapid.Custom(func(t *rapid.T) *testpb.A {
	a := &testpb.A{}
	ref := a.ProtoReflect()
	for _, spec := range TestFieldSpecs {
		field := GetTestField(spec.FieldName)
		value := spec.Gen.Draw(t, string(spec.FieldName))
		ref.Set(field, protoreflect.ValueOf(value))
	}
	return a
})

func ValuesOf(values ...interface{}) []protoreflect.Value {
	n := len(values)
	res := make([]protoreflect.Value, n)
	for i := 0; i < n; i++ {
		res[i] = protoreflect.ValueOf(values[i])
	}
	return res
}
>>>>>>> 72a5edf4
<|MERGE_RESOLUTION|>--- conflicted
+++ resolved
@@ -4,14 +4,10 @@
 	"fmt"
 	"strings"
 
-	"google.golang.org/protobuf/testing/protocmp"
-
-	"github.com/google/go-cmp/cmp"
+	"google.golang.org/protobuf/types/known/durationpb"
 
 	"google.golang.org/protobuf/reflect/protoreflect"
-	"google.golang.org/protobuf/types/known/durationpb"
 	"google.golang.org/protobuf/types/known/timestamppb"
-	"gotest.tools/v3/assert"
 	"pgregory.net/rapid"
 
 	"github.com/cosmos/cosmos-sdk/orm/encoding/ormfield"
@@ -129,33 +125,6 @@
 	Codec    *ormkv.KeyCodec
 }
 
-<<<<<<< HEAD
-var TestKeyCodecGen = rapid.Custom(func(t *rapid.T) TestKeyCodec {
-	xs := rapid.SliceOfNDistinct(rapid.IntRange(0, len(TestFieldSpecs)-1), 0, 5, func(i int) int { return i }).
-		Draw(t, "fieldSpecs").([]int)
-
-	var specs []TestFieldSpec
-	var fields []protoreflect.FieldDescriptor
-
-	for _, x := range xs {
-		spec := TestFieldSpecs[x]
-		specs = append(specs, spec)
-		fields = append(fields, GetTestField(spec.FieldName))
-	}
-
-	prefix := rapid.SliceOfN(rapid.Byte(), 0, 5).Draw(t, "prefix").([]byte)
-
-	cdc, err := ormkv.NewKeyCodec(prefix, fields)
-	if err != nil {
-		panic(err)
-	}
-
-	return TestKeyCodec{
-		Codec:    cdc,
-		KeySpecs: specs,
-	}
-})
-=======
 func TestFieldSpecsGen(minLen, maxLen int) *rapid.Generator {
 	return rapid.Custom(func(t *rapid.T) []TestFieldSpec {
 		xs := rapid.SliceOfNDistinct(rapid.IntRange(0, len(TestFieldSpecs)-1), minLen, maxLen, func(i int) int { return i }).
@@ -195,7 +164,6 @@
 		}
 	})
 }
->>>>>>> 72a5edf4
 
 func (k TestKeyCodec) Draw(t *rapid.T, id string) []protoreflect.Value {
 	n := len(k.KeySpecs)
@@ -206,47 +174,6 @@
 	return keyValues
 }
 
-<<<<<<< HEAD
-func (k TestKeyCodec) RequireValuesEqual(t assert.TestingT, values, values2 []protoreflect.Value) {
-	for i := 0; i < len(values); i++ {
-		assert.Equal(t, 0, k.Codec.FieldCodecs[i].Compare(values[i], values2[i]),
-			"values[%d]: %v != %v", i, values[i].Interface(), values2[i].Interface())
-	}
-}
-
-type TestKVCodec struct {
-	Codec    ormkv.Codec
-	EntryGen *rapid.Generator
-	Comparer cmp.Option
-}
-
-var TestPrimaryKeyCodecGen = rapid.Custom(func(t *rapid.T) TestKVCodec {
-	keyCodec := TestKeyCodecGen.Draw(t, "keyCodec").(TestKeyCodec)
-	pkCodec := &ormkv.PrimaryKeyCodec{
-		KeyCodec: keyCodec.Codec,
-		Type:     (&testpb.A{}).ProtoReflect().Type(),
-	}
-	entryGen := rapid.Custom(func(t *rapid.T) ormkv.Entry {
-		pk := keyCodec.Draw(t, "primaryKey")
-		return ormkv.PrimaryKeyEntry{
-			Key:   pk,
-			Value: &testpb.A{},
-		}
-	})
-	return TestKVCodec{
-		Codec:    pkCodec,
-		EntryGen: entryGen,
-		Comparer: cmp.Comparer(func(x, y ormkv.Entry) bool {
-			pk1 := x.(ormkv.PrimaryKeyEntry)
-			pk2 := y.(ormkv.PrimaryKeyEntry)
-			if pkCodec.CompareValues(pk1.Key, pk2.Key) != 0 {
-				return false
-			}
-			return cmp.Equal(pk1.Value, pk2.Value, protocmp.Transform())
-		}),
-	}
-})
-=======
 var GenA = rapid.Custom(func(t *rapid.T) *testpb.A {
 	a := &testpb.A{}
 	ref := a.ProtoReflect()
@@ -265,5 +192,4 @@
 		res[i] = protoreflect.ValueOf(values[i])
 	}
 	return res
-}
->>>>>>> 72a5edf4
+}