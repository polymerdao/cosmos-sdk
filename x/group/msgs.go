--- conflicted
+++ resolved
@@ -13,8 +13,6 @@
 	"github.com/cosmos/cosmos-sdk/x/group/internal/math"
 )
 
-<<<<<<< HEAD
-=======
 // Group message types and routes
 const (
 	TypeMsgCreateGroup                     = "create_group"
@@ -31,7 +29,6 @@
 	TypeMsgExec                            = "exec"
 )
 
->>>>>>> fdec5ce8
 var _ sdk.Msg = &MsgCreateGroup{}
 
 // Route Implements Msg.
