package group

import (
	"fmt"
	"time"

	proto "github.com/gogo/protobuf/proto"
	"github.com/gogo/protobuf/types"

	"github.com/cosmos/cosmos-sdk/codec"
	codectypes "github.com/cosmos/cosmos-sdk/codec/types"
	sdk "github.com/cosmos/cosmos-sdk/types"
	sdkerrors "github.com/cosmos/cosmos-sdk/types/errors"
	"github.com/cosmos/cosmos-sdk/x/group/errors"
	"github.com/cosmos/cosmos-sdk/x/group/internal/math"
	"github.com/cosmos/cosmos-sdk/x/group/internal/orm"
)

// MaxMetadataLength defines the max length of the metadata bytes field
// for various entities within the group module
// TODO: This could be used as params once x/params is upgraded to use protobuf
const MaxMetadataLength = 255

type DecisionPolicyResult struct {
	Allow bool
	Final bool
}

// DecisionPolicy is the persistent set of rules to determine the result of election on a proposal.
type DecisionPolicy interface {
	codec.ProtoMarshaler

	ValidateBasic() error
	GetTimeout() time.Duration
	Allow(tally Tally, totalPower string, votingDuration time.Duration) (DecisionPolicyResult, error)
	Validate(g GroupInfo) error
}

// Implements DecisionPolicy Interface
var _ DecisionPolicy = &ThresholdDecisionPolicy{}

// NewThresholdDecisionPolicy creates a threshold DecisionPolicy
func NewThresholdDecisionPolicy(threshold string, timeout time.Duration) DecisionPolicy {
	return &ThresholdDecisionPolicy{threshold, timeout}
}

func (p ThresholdDecisionPolicy) ValidateBasic() error {
	if _, err := math.NewPositiveDecFromString(p.Threshold); err != nil {
		return sdkerrors.Wrap(err, "threshold")
	}

	timeout := p.Timeout

	if timeout <= time.Nanosecond {
		return sdkerrors.Wrap(errors.ErrInvalid, "timeout")
	}
	return nil
}

// Allow allows a proposal to pass when the tally of yes votes equals or exceeds the threshold before the timeout.
func (p ThresholdDecisionPolicy) Allow(tally Tally, totalPower string, votingDuration time.Duration) (DecisionPolicyResult, error) {
	pTimeout := types.DurationProto(p.Timeout)
	timeout, err := types.DurationFromProto(pTimeout)
	if err != nil {
		return DecisionPolicyResult{}, err
	}
	if timeout <= votingDuration {
		return DecisionPolicyResult{Allow: false, Final: true}, nil
	}

	threshold, err := math.NewPositiveDecFromString(p.Threshold)
	if err != nil {
		return DecisionPolicyResult{}, err
	}
	yesCount, err := math.NewNonNegativeDecFromString(tally.YesCount)
	if err != nil {
		return DecisionPolicyResult{}, err
	}
	if yesCount.Cmp(threshold) >= 0 {
		return DecisionPolicyResult{Allow: true, Final: true}, nil
	}

	totalPowerDec, err := math.NewNonNegativeDecFromString(totalPower)
	if err != nil {
		return DecisionPolicyResult{}, err
	}
	totalCounts, err := tally.TotalCounts()
	if err != nil {
		return DecisionPolicyResult{}, err
	}
	undecided, err := math.SubNonNegative(totalPowerDec, totalCounts)
	if err != nil {
		return DecisionPolicyResult{}, err
	}
	sum, err := yesCount.Add(undecided)
	if err != nil {
		return DecisionPolicyResult{}, err
	}
	if sum.Cmp(threshold) < 0 {
		return DecisionPolicyResult{Allow: false, Final: true}, nil
	}
	return DecisionPolicyResult{Allow: false, Final: false}, nil
}

// Validate returns an error if policy threshold is greater than the total group weight
func (p *ThresholdDecisionPolicy) Validate(g GroupInfo) error {
	threshold, err := math.NewPositiveDecFromString(p.Threshold)
	if err != nil {
		return sdkerrors.Wrap(err, "threshold")
	}
	totalWeight, err := math.NewNonNegativeDecFromString(g.TotalWeight)
	if err != nil {
		return sdkerrors.Wrap(err, "group total weight")
	}
	if threshold.Cmp(totalWeight) > 0 {
		return sdkerrors.Wrap(errors.ErrInvalid, "policy threshold should not be greater than the total group weight")
	}
	return nil
}

var _ orm.Validateable = GroupPolicyInfo{}

// NewGroupPolicyInfo creates a new GroupPolicyInfo instance
func NewGroupPolicyInfo(address sdk.AccAddress, group uint64, admin sdk.AccAddress, metadata []byte,
	version uint64, decisionPolicy DecisionPolicy) (GroupPolicyInfo, error) {
	p := GroupPolicyInfo{
		Address:  address.String(),
		GroupId:  group,
		Admin:    admin.String(),
		Metadata: metadata,
		Version:  version,
	}

	err := p.SetDecisionPolicy(decisionPolicy)
	if err != nil {
		return GroupPolicyInfo{}, err
	}

	return p, nil
}

func (g *GroupPolicyInfo) SetDecisionPolicy(decisionPolicy DecisionPolicy) error {
	msg, ok := decisionPolicy.(proto.Message)
	if !ok {
		return fmt.Errorf("can't proto marshal %T", msg)
	}
	any, err := codectypes.NewAnyWithValue(msg)
	if err != nil {
		return err
	}
	g.DecisionPolicy = any
	return nil
}

func (g GroupPolicyInfo) GetDecisionPolicy() DecisionPolicy {
	decisionPolicy, ok := g.DecisionPolicy.GetCachedValue().(DecisionPolicy)
	if !ok {
		return nil
	}
	return decisionPolicy
}

// UnpackInterfaces implements UnpackInterfacesMessage.UnpackInterfaces
func (g GroupPolicyInfo) UnpackInterfaces(unpacker codectypes.AnyUnpacker) error {
	var decisionPolicy DecisionPolicy
	return unpacker.UnpackAny(g.DecisionPolicy, &decisionPolicy)
}

<<<<<<< HEAD
func (g GroupInfo) PrimaryKeyFields() []interface{} {
	return []interface{}{g.GroupId}
}

func (g GroupAccountInfo) PrimaryKeyFields() []interface{} {
=======
func (g GroupPolicyInfo) PrimaryKeyFields() []interface{} {
>>>>>>> 28541e7c
	addr, err := sdk.AccAddressFromBech32(g.Address)
	if err != nil {
		panic(err)
	}
	return []interface{}{addr.Bytes()}
}

<<<<<<< HEAD
func (g Proposal) PrimaryKeyFields() []interface{} {
	return []interface{}{g.ProposalId}
}

func (g GroupAccountInfo) ValidateBasic() error {
=======
func (g GroupPolicyInfo) ValidateBasic() error {
>>>>>>> 28541e7c
	_, err := sdk.AccAddressFromBech32(g.Admin)
	if err != nil {
		return sdkerrors.Wrap(err, "admin")
	}

	_, err = sdk.AccAddressFromBech32(g.Address)
	if err != nil {
		return sdkerrors.Wrap(err, "group policy")
	}

	if g.GroupId == 0 {
		return sdkerrors.Wrap(errors.ErrEmpty, "group")
	}
	if g.Version == 0 {
		return sdkerrors.Wrap(errors.ErrEmpty, "version")
	}
	policy := g.GetDecisionPolicy()

	if policy == nil {
		return sdkerrors.Wrap(errors.ErrEmpty, "policy")
	}
	if err := policy.ValidateBasic(); err != nil {
		return sdkerrors.Wrap(err, "policy")
	}

	return nil
}

func (g GroupMember) PrimaryKeyFields() []interface{} {
	addr, err := sdk.AccAddressFromBech32(g.Member.Address)
	if err != nil {
		panic(err)
	}
	return []interface{}{g.GroupId, addr.Bytes()}
}

func (g GroupMember) ValidateBasic() error {
	if g.GroupId == 0 {
		return sdkerrors.Wrap(errors.ErrEmpty, "group")
	}

	err := g.Member.ValidateBasic()
	if err != nil {
		return sdkerrors.Wrap(err, "member")
	}
	return nil
}

func (v Vote) PrimaryKeyFields() []interface{} {
	addr, err := sdk.AccAddressFromBech32(v.Voter)
	if err != nil {
		panic(err)
	}
	return []interface{}{v.ProposalId, addr.Bytes()}
}

// UnpackInterfaces implements UnpackInterfacesMessage.UnpackInterfaces
func (q QueryGroupPoliciesByGroupResponse) UnpackInterfaces(unpacker codectypes.AnyUnpacker) error {
	return unpackGroupPolicies(unpacker, q.GroupPolicies)
}

// UnpackInterfaces implements UnpackInterfacesMessage.UnpackInterfaces
func (q QueryGroupPoliciesByAdminResponse) UnpackInterfaces(unpacker codectypes.AnyUnpacker) error {
	return unpackGroupPolicies(unpacker, q.GroupPolicies)
}

func unpackGroupPolicies(unpacker codectypes.AnyUnpacker, accs []*GroupPolicyInfo) error {
	for _, g := range accs {
		err := g.UnpackInterfaces(unpacker)
		if err != nil {
			return err
		}
	}

	return nil
}

type operation func(x, y math.Dec) (math.Dec, error)

func (t *Tally) operation(vote Vote, weight string, op operation) error {
	weightDec, err := math.NewPositiveDecFromString(weight)
	if err != nil {
		return err
	}

	yesCount, err := t.GetYesCount()
	if err != nil {
		return sdkerrors.Wrap(err, "yes count")
	}
	noCount, err := t.GetNoCount()
	if err != nil {
		return sdkerrors.Wrap(err, "no count")
	}
	abstainCount, err := t.GetAbstainCount()
	if err != nil {
		return sdkerrors.Wrap(err, "abstain count")
	}
	vetoCount, err := t.GetVetoCount()
	if err != nil {
		return sdkerrors.Wrap(err, "veto count")
	}

	switch vote.Choice {
	case Choice_CHOICE_YES:
		yesCount, err := op(yesCount, weightDec)
		if err != nil {
			return sdkerrors.Wrap(err, "yes count")
		}
		t.YesCount = yesCount.String()
	case Choice_CHOICE_NO:
		noCount, err := op(noCount, weightDec)
		if err != nil {
			return sdkerrors.Wrap(err, "no count")
		}
		t.NoCount = noCount.String()
	case Choice_CHOICE_ABSTAIN:
		abstainCount, err := op(abstainCount, weightDec)
		if err != nil {
			return sdkerrors.Wrap(err, "abstain count")
		}
		t.AbstainCount = abstainCount.String()
	case Choice_CHOICE_VETO:
		vetoCount, err := op(vetoCount, weightDec)
		if err != nil {
			return sdkerrors.Wrap(err, "veto count")
		}
		t.VetoCount = vetoCount.String()
	default:
		return sdkerrors.Wrapf(errors.ErrInvalid, "unknown choice %s", vote.Choice.String())
	}
	return nil
}

func (t Tally) GetYesCount() (math.Dec, error) {
	yesCount, err := math.NewNonNegativeDecFromString(t.YesCount)
	if err != nil {
		return math.Dec{}, err
	}
	return yesCount, nil
}

func (t Tally) GetNoCount() (math.Dec, error) {
	noCount, err := math.NewNonNegativeDecFromString(t.NoCount)
	if err != nil {
		return math.Dec{}, err
	}
	return noCount, nil
}

func (t Tally) GetAbstainCount() (math.Dec, error) {
	abstainCount, err := math.NewNonNegativeDecFromString(t.AbstainCount)
	if err != nil {
		return math.Dec{}, err
	}
	return abstainCount, nil
}

func (t Tally) GetVetoCount() (math.Dec, error) {
	vetoCount, err := math.NewNonNegativeDecFromString(t.VetoCount)
	if err != nil {
		return math.Dec{}, err
	}
	return vetoCount, nil
}

func (t *Tally) Add(vote Vote, weight string) error {
	if err := t.operation(vote, weight, math.Add); err != nil {
		return err
	}
	return nil
}

// TotalCounts is the sum of all weights.
func (t Tally) TotalCounts() (math.Dec, error) {
	yesCount, err := t.GetYesCount()
	if err != nil {
		return math.Dec{}, sdkerrors.Wrap(err, "yes count")
	}
	noCount, err := t.GetNoCount()
	if err != nil {
		return math.Dec{}, sdkerrors.Wrap(err, "no count")
	}
	abstainCount, err := t.GetAbstainCount()
	if err != nil {
		return math.Dec{}, sdkerrors.Wrap(err, "abstain count")
	}
	vetoCount, err := t.GetVetoCount()
	if err != nil {
		return math.Dec{}, sdkerrors.Wrap(err, "veto count")
	}

	totalCounts := math.NewDecFromInt64(0)
	totalCounts, err = totalCounts.Add(yesCount)
	if err != nil {
		return math.Dec{}, err
	}
	totalCounts, err = totalCounts.Add(noCount)
	if err != nil {
		return math.Dec{}, err
	}
	totalCounts, err = totalCounts.Add(abstainCount)
	if err != nil {
		return math.Dec{}, err
	}
	totalCounts, err = totalCounts.Add(vetoCount)
	if err != nil {
		return math.Dec{}, err
	}
	return totalCounts, nil
}

// ChoiceFromString returns a Choice from a string. It returns an error
// if the string is invalid.
func ChoiceFromString(str string) (Choice, error) {
	choice, ok := Choice_value[str]
	if !ok {
		return Choice_CHOICE_UNSPECIFIED, fmt.Errorf("'%s' is not a valid vote choice", str)
	}
	return Choice(choice), nil
}<|MERGE_RESOLUTION|>--- conflicted
+++ resolved
@@ -166,15 +166,11 @@
 	return unpacker.UnpackAny(g.DecisionPolicy, &decisionPolicy)
 }
 
-<<<<<<< HEAD
 func (g GroupInfo) PrimaryKeyFields() []interface{} {
 	return []interface{}{g.GroupId}
 }
 
-func (g GroupAccountInfo) PrimaryKeyFields() []interface{} {
-=======
 func (g GroupPolicyInfo) PrimaryKeyFields() []interface{} {
->>>>>>> 28541e7c
 	addr, err := sdk.AccAddressFromBech32(g.Address)
 	if err != nil {
 		panic(err)
@@ -182,15 +178,11 @@
 	return []interface{}{addr.Bytes()}
 }
 
-<<<<<<< HEAD
 func (g Proposal) PrimaryKeyFields() []interface{} {
 	return []interface{}{g.ProposalId}
 }
 
-func (g GroupAccountInfo) ValidateBasic() error {
-=======
 func (g GroupPolicyInfo) ValidateBasic() error {
->>>>>>> 28541e7c
 	_, err := sdk.AccAddressFromBech32(g.Admin)
 	if err != nil {
 		return sdkerrors.Wrap(err, "admin")
