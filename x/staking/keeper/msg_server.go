package keeper

import (
	"context"

	tmstrings "github.com/tendermint/tendermint/libs/strings"

	cryptotypes "github.com/cosmos/cosmos-sdk/crypto/types"
	sdk "github.com/cosmos/cosmos-sdk/types"
	sdkerrors "github.com/cosmos/cosmos-sdk/types/errors"
	"github.com/cosmos/cosmos-sdk/x/staking/types"
)

type msgServer struct {
	Keeper
}

// NewMsgServerImpl returns an implementation of the bank MsgServer interface
// for the provided Keeper.
func NewMsgServerImpl(keeper Keeper) types.MsgServer {
	return &msgServer{Keeper: keeper}
}

var _ types.MsgServer = msgServer{}

func (k msgServer) CreateValidator(goCtx context.Context, msg *types.MsgCreateValidator) (*types.MsgCreateValidatorResponse, error) {
	ctx := sdk.UnwrapSDKContext(goCtx)

	valAddr, err := sdk.ValAddressFromBech32(msg.ValidatorAddress)
	if err != nil {
		return nil, err
	}

	// check to see if the pubkey or sender has been registered before
	if _, found := k.GetValidator(ctx, valAddr); found {
		return nil, types.ErrValidatorOwnerExists
	}

	pk, ok := msg.Pubkey.GetCachedValue().(cryptotypes.PubKey)
	if !ok {
		return nil, sdkerrors.Wrapf(sdkerrors.ErrInvalidType, "Expecting cryptotypes.PubKey, got %T", pk)
	}

	if _, found := k.GetValidatorByConsAddr(ctx, sdk.GetConsAddress(pk)); found {
		return nil, types.ErrValidatorPubKeyExists
	}

	bondDenom := k.BondDenom(ctx)
	if msg.Value.Denom != bondDenom {
		return nil, sdkerrors.Wrapf(types.ErrBadDenom, "got %s, expected %s", msg.Value.Denom, bondDenom)
	}

	if _, err := msg.Description.EnsureLength(); err != nil {
		return nil, err
	}

	cp := ctx.ConsensusParams()
	if cp != nil && cp.Validator != nil {
		if !tmstrings.StringInSlice(pk.Type(), cp.Validator.PubKeyTypes) {
			return nil, sdkerrors.Wrapf(
				types.ErrValidatorPubKeyTypeNotSupported,
				"got: %s, expected: %s", pk.Type(), cp.Validator.PubKeyTypes,
			)
		}
	}

	validator, err := types.NewValidator(valAddr, pk, msg.Description)
	if err != nil {
		return nil, err
	}
	commission := types.NewCommissionWithTime(
		msg.Commission.Rate, msg.Commission.MaxRate,
		msg.Commission.MaxChangeRate, ctx.BlockHeader().Time,
	)

	validator, err = validator.SetInitialCommission(commission)
	if err != nil {
		return nil, err
	}

	validator.MinSelfDelegation = msg.MinSelfDelegation

	k.SetValidator(ctx, validator)
	k.SetValidatorByConsAddr(ctx, validator)
	k.SetNewValidatorByPowerIndex(ctx, validator)

	// call the after-creation hook
	k.AfterValidatorCreated(ctx, validator.GetOperator())

	delegatorAddress, err := sdk.AccAddressFromBech32(msg.DelegatorAddress)
	if err != nil {
		return &types.MsgCreateValidatorResponse{}, err
	}

	coins := sdk.NewCoins(sdk.NewCoin(k.BondDenom(ctx), msg.Value.Amount))
	if err := k.bankKeeper.DelegateCoinsFromAccountToModule(ctx, delegatorAddress, types.EpochDelegationPoolName, coins); err != nil {
		return &types.MsgCreateValidatorResponse{}, err
	}

	epochNumber := k.epochKeeper.GetEpochNumber(ctx)
	k.epochKeeper.QueueMsgForEpoch(ctx, epochNumber, msg)

	ctx.EventManager().EmitEvents(sdk.Events{
		sdk.NewEvent(
			types.EventTypeCreateValidator,
			sdk.NewAttribute(types.AttributeKeyValidator, msg.ValidatorAddress),
			sdk.NewAttribute(sdk.AttributeKeyAmount, msg.Value.Amount.String()),
		),
		sdk.NewEvent(
			sdk.EventTypeMessage,
			sdk.NewAttribute(sdk.AttributeKeyModule, types.AttributeValueCategory),
			sdk.NewAttribute(sdk.AttributeKeySender, msg.DelegatorAddress),
		),
	})

	return &types.MsgCreateValidatorResponse{}, nil
}

func (k msgServer) EditValidator(goCtx context.Context, msg *types.MsgEditValidator) (*types.MsgEditValidatorResponse, error) {
	ctx := sdk.UnwrapSDKContext(goCtx)
	// Queue epoch action and move all the execution logic to Epoch execution
	epochInterval := k.EpochInterval(ctx)
	epochNumber := k.epochKeeper.GetEpochNumber(ctx)
	k.epochKeeper.QueueMsgForEpoch(ctx, epochNumber, msg)

	cacheCtx, _ := ctx.CacheContext()
	cacheCtx = cacheCtx.WithBlockHeight(k.epochKeeper.GetNextEpochHeight(ctx, epochInterval))
	cacheCtx = cacheCtx.WithBlockTime(k.epochKeeper.GetNextEpochTime(ctx, epochInterval))
	err := k.executeQueuedEditValidatorMsg(cacheCtx, msg)
	if err != nil {
		return nil, err
	}
	return &types.MsgEditValidatorResponse{}, nil
}

func (k msgServer) Delegate(goCtx context.Context, msg *types.MsgDelegate) (*types.MsgDelegateResponse, error) {
	ctx := sdk.UnwrapSDKContext(goCtx)

	delegatorAddress, err := sdk.AccAddressFromBech32(msg.DelegatorAddress)
	if err != nil {
		return &types.MsgDelegateResponse{}, err
	}

	bondDenom := k.BondDenom(ctx)
	if msg.Amount.Denom != bondDenom {
		return &types.MsgDelegateResponse{}, sdkerrors.Wrapf(types.ErrBadDenom, "got %s, expected %s", msg.Amount.Denom, bondDenom)
	}

	coins := sdk.NewCoins(sdk.NewCoin(k.BondDenom(ctx), msg.Amount.Amount))
	if err := k.bankKeeper.DelegateCoinsFromAccountToModule(ctx, delegatorAddress, types.EpochDelegationPoolName, coins); err != nil {
		return &types.MsgDelegateResponse{}, err
	}

<<<<<<< HEAD
	// Queue epoch action and move all the execution logic to Epoch execution
	epochNumber := k.epochKeeper.GetEpochNumber(ctx)
	k.epochKeeper.QueueMsgForEpoch(ctx, epochNumber, msg)
=======
	if msg.Amount.Amount.IsInt64() {
		defer func() {
			telemetry.IncrCounter(1, types.ModuleName, "delegate")
			telemetry.SetGaugeWithLabels(
				[]string{"tx", "msg", msg.Type()},
				float32(msg.Amount.Amount.Int64()),
				[]metrics.Label{telemetry.NewLabel("denom", msg.Amount.Denom)},
			)
		}()
	}

	ctx.EventManager().EmitEvents(sdk.Events{
		sdk.NewEvent(
			types.EventTypeDelegate,
			sdk.NewAttribute(types.AttributeKeyValidator, msg.ValidatorAddress),
			sdk.NewAttribute(sdk.AttributeKeyAmount, msg.Amount.Amount.String()),
		),
		sdk.NewEvent(
			sdk.EventTypeMessage,
			sdk.NewAttribute(sdk.AttributeKeyModule, types.AttributeValueCategory),
			sdk.NewAttribute(sdk.AttributeKeySender, msg.DelegatorAddress),
		),
	})
>>>>>>> 4c8195d2

	// TODO should do validation by running with cachedCtx like gov proposal creation
	// To consider: cachedCtx could have status which contains all the other epoch actions
	// could add CancelDelegate since they can't do any action until Delegation finish
	return &types.MsgDelegateResponse{}, nil
}

func (k msgServer) BeginRedelegate(goCtx context.Context, msg *types.MsgBeginRedelegate) (*types.MsgBeginRedelegateResponse, error) {
	ctx := sdk.UnwrapSDKContext(goCtx)
	// Queue epoch action and move all the execution logic to Epoch execution
	epochInterval := k.EpochInterval(ctx)
	epochNumber := k.epochKeeper.GetEpochNumber(ctx)
	k.epochKeeper.QueueMsgForEpoch(ctx, epochNumber, msg)

	cacheCtx, _ := ctx.CacheContext()
	cacheCtx = cacheCtx.WithBlockHeight(k.epochKeeper.GetNextEpochHeight(ctx, epochInterval))
	cacheCtx = cacheCtx.WithBlockTime(k.epochKeeper.GetNextEpochTime(ctx, epochInterval))
	completionTime, err := k.executeQueuedBeginRedelegateMsg(cacheCtx, msg)
	if err != nil {
		return nil, err
	}
<<<<<<< HEAD
=======

	completionTime, err := k.BeginRedelegation(
		ctx, delegatorAddress, valSrcAddr, valDstAddr, shares,
	)
	if err != nil {
		return nil, err
	}

	if msg.Amount.Amount.IsInt64() {
		defer func() {
			telemetry.IncrCounter(1, types.ModuleName, "redelegate")
			telemetry.SetGaugeWithLabels(
				[]string{"tx", "msg", msg.Type()},
				float32(msg.Amount.Amount.Int64()),
				[]metrics.Label{telemetry.NewLabel("denom", msg.Amount.Denom)},
			)
		}()
	}

	ctx.EventManager().EmitEvents(sdk.Events{
		sdk.NewEvent(
			types.EventTypeRedelegate,
			sdk.NewAttribute(types.AttributeKeySrcValidator, msg.ValidatorSrcAddress),
			sdk.NewAttribute(types.AttributeKeyDstValidator, msg.ValidatorDstAddress),
			sdk.NewAttribute(sdk.AttributeKeyAmount, msg.Amount.Amount.String()),
			sdk.NewAttribute(types.AttributeKeyCompletionTime, completionTime.Format(time.RFC3339)),
		),
		sdk.NewEvent(
			sdk.EventTypeMessage,
			sdk.NewAttribute(sdk.AttributeKeyModule, types.AttributeValueCategory),
			sdk.NewAttribute(sdk.AttributeKeySender, msg.DelegatorAddress),
		),
	})

>>>>>>> 4c8195d2
	return &types.MsgBeginRedelegateResponse{
		CompletionTime: completionTime,
	}, nil
}

func (k msgServer) Undelegate(goCtx context.Context, msg *types.MsgUndelegate) (*types.MsgUndelegateResponse, error) {
	ctx := sdk.UnwrapSDKContext(goCtx)
	// Queue epoch action and move all the execution logic to Epoch execution
	epochInterval := k.EpochInterval(ctx)
	k.epochKeeper.QueueMsgForEpoch(ctx, 0, msg)

	cacheCtx, _ := ctx.CacheContext()
	cacheCtx = cacheCtx.WithBlockHeight(k.epochKeeper.GetNextEpochHeight(ctx, epochInterval))
	cacheCtx = cacheCtx.WithBlockTime(k.epochKeeper.GetNextEpochTime(ctx, epochInterval))
	completionTime, err := k.executeQueuedUndelegateMsg(cacheCtx, msg)
	if err != nil {
		return nil, err
	}
<<<<<<< HEAD
=======
	delegatorAddress, err := sdk.AccAddressFromBech32(msg.DelegatorAddress)
	if err != nil {
		return nil, err
	}
	shares, err := k.ValidateUnbondAmount(
		ctx, delegatorAddress, addr, msg.Amount.Amount,
	)
	if err != nil {
		return nil, err
	}

	bondDenom := k.BondDenom(ctx)
	if msg.Amount.Denom != bondDenom {
		return nil, sdkerrors.Wrapf(types.ErrBadDenom, "got %s, expected %s", msg.Amount.Denom, bondDenom)
	}

	completionTime, err := k.Keeper.Undelegate(ctx, delegatorAddress, addr, shares)
	if err != nil {
		return nil, err
	}

	if msg.Amount.Amount.IsInt64() {
		defer func() {
			telemetry.IncrCounter(1, types.ModuleName, "undelegate")
			telemetry.SetGaugeWithLabels(
				[]string{"tx", "msg", msg.Type()},
				float32(msg.Amount.Amount.Int64()),
				[]metrics.Label{telemetry.NewLabel("denom", msg.Amount.Denom)},
			)
		}()
	}

	ctx.EventManager().EmitEvents(sdk.Events{
		sdk.NewEvent(
			types.EventTypeUnbond,
			sdk.NewAttribute(types.AttributeKeyValidator, msg.ValidatorAddress),
			sdk.NewAttribute(sdk.AttributeKeyAmount, msg.Amount.Amount.String()),
			sdk.NewAttribute(types.AttributeKeyCompletionTime, completionTime.Format(time.RFC3339)),
		),
		sdk.NewEvent(
			sdk.EventTypeMessage,
			sdk.NewAttribute(sdk.AttributeKeyModule, types.AttributeValueCategory),
			sdk.NewAttribute(sdk.AttributeKeySender, msg.DelegatorAddress),
		),
	})

>>>>>>> 4c8195d2
	return &types.MsgUndelegateResponse{
		CompletionTime: completionTime,
	}, nil
}<|MERGE_RESOLUTION|>--- conflicted
+++ resolved
@@ -151,35 +151,9 @@
 		return &types.MsgDelegateResponse{}, err
 	}
 
-<<<<<<< HEAD
-	// Queue epoch action and move all the execution logic to Epoch execution
-	epochNumber := k.epochKeeper.GetEpochNumber(ctx)
-	k.epochKeeper.QueueMsgForEpoch(ctx, epochNumber, msg)
-=======
-	if msg.Amount.Amount.IsInt64() {
-		defer func() {
-			telemetry.IncrCounter(1, types.ModuleName, "delegate")
-			telemetry.SetGaugeWithLabels(
-				[]string{"tx", "msg", msg.Type()},
-				float32(msg.Amount.Amount.Int64()),
-				[]metrics.Label{telemetry.NewLabel("denom", msg.Amount.Denom)},
-			)
-		}()
-	}
-
-	ctx.EventManager().EmitEvents(sdk.Events{
-		sdk.NewEvent(
-			types.EventTypeDelegate,
-			sdk.NewAttribute(types.AttributeKeyValidator, msg.ValidatorAddress),
-			sdk.NewAttribute(sdk.AttributeKeyAmount, msg.Amount.Amount.String()),
-		),
-		sdk.NewEvent(
-			sdk.EventTypeMessage,
-			sdk.NewAttribute(sdk.AttributeKeyModule, types.AttributeValueCategory),
-			sdk.NewAttribute(sdk.AttributeKeySender, msg.DelegatorAddress),
-		),
-	})
->>>>>>> 4c8195d2
+	// Queue epoch action and move all the execution logic to Epoch execution
+	epochNumber := k.epochKeeper.GetEpochNumber(ctx)
+	k.epochKeeper.QueueMsgForEpoch(ctx, epochNumber, msg)
 
 	// TODO should do validation by running with cachedCtx like gov proposal creation
 	// To consider: cachedCtx could have status which contains all the other epoch actions
@@ -201,43 +175,7 @@
 	if err != nil {
 		return nil, err
 	}
-<<<<<<< HEAD
-=======
-
-	completionTime, err := k.BeginRedelegation(
-		ctx, delegatorAddress, valSrcAddr, valDstAddr, shares,
-	)
-	if err != nil {
-		return nil, err
-	}
-
-	if msg.Amount.Amount.IsInt64() {
-		defer func() {
-			telemetry.IncrCounter(1, types.ModuleName, "redelegate")
-			telemetry.SetGaugeWithLabels(
-				[]string{"tx", "msg", msg.Type()},
-				float32(msg.Amount.Amount.Int64()),
-				[]metrics.Label{telemetry.NewLabel("denom", msg.Amount.Denom)},
-			)
-		}()
-	}
-
-	ctx.EventManager().EmitEvents(sdk.Events{
-		sdk.NewEvent(
-			types.EventTypeRedelegate,
-			sdk.NewAttribute(types.AttributeKeySrcValidator, msg.ValidatorSrcAddress),
-			sdk.NewAttribute(types.AttributeKeyDstValidator, msg.ValidatorDstAddress),
-			sdk.NewAttribute(sdk.AttributeKeyAmount, msg.Amount.Amount.String()),
-			sdk.NewAttribute(types.AttributeKeyCompletionTime, completionTime.Format(time.RFC3339)),
-		),
-		sdk.NewEvent(
-			sdk.EventTypeMessage,
-			sdk.NewAttribute(sdk.AttributeKeyModule, types.AttributeValueCategory),
-			sdk.NewAttribute(sdk.AttributeKeySender, msg.DelegatorAddress),
-		),
-	})
-
->>>>>>> 4c8195d2
+
 	return &types.MsgBeginRedelegateResponse{
 		CompletionTime: completionTime,
 	}, nil
@@ -256,55 +194,7 @@
 	if err != nil {
 		return nil, err
 	}
-<<<<<<< HEAD
-=======
-	delegatorAddress, err := sdk.AccAddressFromBech32(msg.DelegatorAddress)
-	if err != nil {
-		return nil, err
-	}
-	shares, err := k.ValidateUnbondAmount(
-		ctx, delegatorAddress, addr, msg.Amount.Amount,
-	)
-	if err != nil {
-		return nil, err
-	}
-
-	bondDenom := k.BondDenom(ctx)
-	if msg.Amount.Denom != bondDenom {
-		return nil, sdkerrors.Wrapf(types.ErrBadDenom, "got %s, expected %s", msg.Amount.Denom, bondDenom)
-	}
-
-	completionTime, err := k.Keeper.Undelegate(ctx, delegatorAddress, addr, shares)
-	if err != nil {
-		return nil, err
-	}
-
-	if msg.Amount.Amount.IsInt64() {
-		defer func() {
-			telemetry.IncrCounter(1, types.ModuleName, "undelegate")
-			telemetry.SetGaugeWithLabels(
-				[]string{"tx", "msg", msg.Type()},
-				float32(msg.Amount.Amount.Int64()),
-				[]metrics.Label{telemetry.NewLabel("denom", msg.Amount.Denom)},
-			)
-		}()
-	}
-
-	ctx.EventManager().EmitEvents(sdk.Events{
-		sdk.NewEvent(
-			types.EventTypeUnbond,
-			sdk.NewAttribute(types.AttributeKeyValidator, msg.ValidatorAddress),
-			sdk.NewAttribute(sdk.AttributeKeyAmount, msg.Amount.Amount.String()),
-			sdk.NewAttribute(types.AttributeKeyCompletionTime, completionTime.Format(time.RFC3339)),
-		),
-		sdk.NewEvent(
-			sdk.EventTypeMessage,
-			sdk.NewAttribute(sdk.AttributeKeyModule, types.AttributeValueCategory),
-			sdk.NewAttribute(sdk.AttributeKeySender, msg.DelegatorAddress),
-		),
-	})
-
->>>>>>> 4c8195d2
+
 	return &types.MsgUndelegateResponse{
 		CompletionTime: completionTime,
 	}, nil
